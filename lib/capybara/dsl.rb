--- conflicted
+++ resolved
@@ -46,21 +46,7 @@
     Capybara.current_session
   end
 
-<<<<<<< HEAD
-  SESSION_METHODS = [
-    :visit, :current_url, :body, :click_link, :click_button, :drag, :fill_in,
-    :choose, :has_xpath?, :has_no_xpath?, :has_css?, :has_no_css?,
-    :check, :uncheck, :attach_file, :select, :source,
-    :has_content?, :has_no_content?, :within, :within_fieldset, :within_table,
-    :save_and_open_page, :find, :find_field, :find_link, :find_button,
-    :field_labeled, :all, :locate, :evaluate_script,
-    :click, :wait_until
-  ]
-  SESSION_METHODS.each do |method|
-=======
-  
   Session::DSL_METHODS.each do |method|
->>>>>>> 2722b425
     class_eval <<-RUBY, __FILE__, __LINE__+1
       def #{method}(*args, &block)
         page.#{method}(*args, &block)
