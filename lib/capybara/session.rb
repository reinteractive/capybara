--- conflicted
+++ resolved
@@ -52,95 +52,53 @@
 
     def click(locator)
       msg = "no link or button '#{locator}' found"
-<<<<<<< HEAD
       locate(:xpath, XPath.link(locator).button(locator), msg).click
-    end
-
-    def click_link(locator)
-      msg = "no link with title, id or containing text / image with alternative text like '#{locator}' found"
-      locate(:xpath, XPath.link(locator), msg).click
-=======
-      locate_if_visible(XPath.link(locator).button(locator), msg).click
     end
 
     def click_link(locator)
       msg = "no link with title, id or text '#{locator}' found"
-      locate_if_visible(XPath.link(locator), msg).click
->>>>>>> 0af58c61
+      locate(:xpath, XPath.link(locator), msg).click
     end
 
     def click_button(locator)
       msg = "no button with value or id or text '#{locator}' found"
-<<<<<<< HEAD
       locate(:xpath, XPath.button(locator), msg).click
     end
 
     def drag(source_locator, target_locator)
       source = locate(:xpath, source_locator, "drag source '#{source_locator}' not found on page")
       target = locate(:xpath, target_locator, "drag target '#{target_locator}' not found on page")
-=======
-      locate_if_visible(XPath.button(locator)).click
-    end
-
-    def drag(source_locator, target_locator)
-      source = locate_if_visible(source_locator, "drag source '#{source_locator}' not found on page")
-      target = locate_if_visible(target_locator, "drag target '#{target_locator}' not found on page")
->>>>>>> 0af58c61
       source.drag_to(target)
     end
 
     def fill_in(locator, options={})
       msg = "cannot fill in, no text field, text area or password field with id, name, or label '#{locator}' found"
-<<<<<<< HEAD
       locate(:xpath, XPath.fillable_field(locator), msg).set(options[:with])
-=======
-      locate_if_visible(XPath.fillable_field(locator), msg).set(options[:with])
->>>>>>> 0af58c61
     end
 
     def choose(locator)
       msg = "cannot choose field, no radio button with id, name, or label '#{locator}' found"
-<<<<<<< HEAD
       locate(:xpath, XPath.radio_button(locator), msg).set(true)
-=======
-      locate_if_visible(XPath.radio_button(locator), msg).set(true)
->>>>>>> 0af58c61
     end
 
     def check(locator)
       msg = "cannot check field, no checkbox with id, name, or label '#{locator}' found"
-<<<<<<< HEAD
       locate(:xpath, XPath.checkbox(locator), msg).set(true)
-=======
-      locate_if_visible(XPath.checkbox(locator), msg).set(true)
->>>>>>> 0af58c61
     end
 
     def uncheck(locator)
       msg = "cannot uncheck field, no checkbox with id, name, or label '#{locator}' found"
-<<<<<<< HEAD
       locate(:xpath, XPath.checkbox(locator), msg).set(false)
-=======
-      locate_if_visible(XPath.checkbox(locator), msg).set(false)
->>>>>>> 0af58c61
     end
 
     def select(value, options={})
       msg = "cannot select option, no select box with id, name, or label '#{options[:from]}' found"
-<<<<<<< HEAD
       locate(:xpath, XPath.select(options[:from]), msg).select(value)
-=======
-      locate_if_visible(XPath.select(options[:from]), msg).select(value)
->>>>>>> 0af58c61
     end
 
     def attach_file(locator, path)
       msg = "cannot attach file, no file field with id, name, or label '#{locator}' found"
-<<<<<<< HEAD
       locate(:xpath, XPath.file_field(locator), msg).set(path)
-=======
-      locate_if_visible(XPath.file_field(locator), msg).set(path)
->>>>>>> 0af58c61
     end
 
     def body
@@ -253,16 +211,9 @@
       Capybara::SaveAndOpenPage.save_and_open_page(body)
     end
 
-<<<<<<< HEAD
     #return node identified by locator or raise ElementNotFound(using desc)
     def locate(kind_or_locator, locator=nil, fail_msg = nil)
       node = wait_conditionally_until { find(kind_or_locator, locator) }
-=======
-    # Return element identified by locator or raise ElementNotFound (using desc).
-    # If element is hidden raise LocateHiddenElementError.
-    def locate(locator, fail_msg = nil)
-      node = wait_conditionally_until { Capybara.ignore_hidden_elements ? find(locator, :visible => true) : find(locator) }
->>>>>>> 0af58c61
     ensure
       raise Capybara::ElementNotFound, fail_msg || "Unable to locate '#{kind_or_locator}'" unless node
       return node
@@ -278,11 +229,6 @@
 
   private
 
-    def locate_if_visible(locator, fail_msg = nil)
-      node = locate(locator, fail_msg)
-      node.visible? ? node : raise(Capybara::LocateHiddenElementError, "The element selected by '#{locator}' is hidden")
-    end
-    
     def wait_conditionally_until
       if driver.wait? then wait_until { yield } else yield end
     end
