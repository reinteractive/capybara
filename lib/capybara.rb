require 'timeout'
require 'nokogiri'

module Capybara
  VERSION = '0.2.0'

  class CapybaraError < StandardError; end
  class DriverNotFoundError < CapybaraError; end
  class ElementNotFound < CapybaraError; end
  class NotSupportedByDriverError < CapybaraError; end
  class TimeoutError < CapybaraError; end
<<<<<<< HEAD
  class LocateHiddenElementError < CapybaraError; end

=======
  class InfiniteRedirectError < TimeoutError; end
  
>>>>>>> a3417885
  class << self
    attr_accessor :debug, :asset_root, :app_host
    attr_writer :default_selector, :default_wait_time
    attr_writer :ignore_hidden_elements

    def default_selector
      @default_selector ||= :xpath
    end
    
    def default_wait_time
      @default_wait_time ||= 2
    end

    def ignore_hidden_elements
      (@ignore_hidden_elements.nil? || @ignore_hidden_elements) ? true : false
    end

    def log(message)
      puts "[capybara] #{message}" if debug
      true
    end
  end
  
  autoload :Server,     'capybara/server'
  autoload :Session,    'capybara/session'
  autoload :Node,       'capybara/node'
  autoload :XPath,      'capybara/xpath'
  autoload :Searchable, 'capybara/searchable'
  
  module Driver
    autoload :Base,     'capybara/driver/base'
    autoload :RackTest, 'capybara/driver/rack_test_driver'
    autoload :Celerity, 'capybara/driver/celerity_driver'
    autoload :Culerity, 'capybara/driver/culerity_driver'
    autoload :Selenium, 'capybara/driver/selenium_driver'
  end
end<|MERGE_RESOLUTION|>--- conflicted
+++ resolved
@@ -9,13 +9,9 @@
   class ElementNotFound < CapybaraError; end
   class NotSupportedByDriverError < CapybaraError; end
   class TimeoutError < CapybaraError; end
-<<<<<<< HEAD
   class LocateHiddenElementError < CapybaraError; end
-
-=======
   class InfiniteRedirectError < TimeoutError; end
   
->>>>>>> a3417885
   class << self
     attr_accessor :debug, :asset_root, :app_host
     attr_writer :default_selector, :default_wait_time
