require File.expand_path('spec_helper', File.dirname(__FILE__))

require 'nokogiri'

shared_examples_for "session with javascript support" do
  describe 'all JS specs' do
    before do
      Capybara.default_wait_time = 1
    end

    after do
      Capybara.default_wait_time = 0
    end
    
    describe '#find' do
      it "should allow triggering of custom JS events" do
        pending "cannot figure out how to do this with selenium" if @session.mode == :selenium
        @session.visit('/with_js')
        @session.find(:css, '#with_focus_event').trigger(:focus)
        @session.should have_css('#focus_event_triggered')
      end
    end

    describe '#body' do
      it "should return the current state of the page" do
        @session.visit('/with_js')
        @session.body.should include('I changed it')
        @session.body.should_not include('This is text')
      end
    end

    describe '#source' do
      it "should return the original, unmodified source of the page" do
        pending "cannot figure out how to do this with selenium" if @session.mode == :selenium
        @session.visit('/with_js')
        @session.source.should include('This is text')
        @session.source.should_not include('I changed it')
      end
    end

    describe "#evaluate_script" do
      it "should return the evaluated script" do
        @session.visit('/with_js')
        @session.evaluate_script("1+3").should == 4
      end
    end

    describe '#locate' do
      it "should wait for asynchronous load" do
        @session.visit('/with_js')
        @session.click_link('Click me')
        @session.locate("//a[contains(.,'Has been clicked')]")[:href].should == '#'
      end
    end

    describe '#wait_until' do
      before do
        @default_timeout = Capybara.default_wait_time
      end

      after do
        Capybara.default_wait_time = @default_wait_time
      end

      it "should wait for block to return true" do
        @session.visit('/with_js')
        @session.select('My Waiting Option', :from => 'waiter')
        @session.evaluate_script('activeRequests == 1').should be_true
        @session.wait_until do
          @session.evaluate_script('activeRequests == 0')
        end
        @session.evaluate_script('activeRequests == 0').should be_true
      end

      it "should raise Capybara::TimeoutError if block doesn't return true within timeout" do
        @session.visit('/with_html')
        Proc.new do
          @session.wait_until(0.1) do
            @session.find('//div[@id="nosuchthing"]')
          end
        end.should raise_error(::Capybara::TimeoutError)
      end

      it "should accept custom timeout in seconds" do
        start = Time.now
        Capybara.default_wait_time = 5
        begin
          @session.wait_until(0.1) { false }
        rescue Capybara::TimeoutError; end
        (Time.now - start).should be_close(0.1, 0.1)
      end

      it "should default to Capybara.default_wait_time before timeout" do
        start = Time.now
        Capybara.default_wait_time = 0.2
        begin
          @session.wait_until { false }
        rescue Capybara::TimeoutError; end
        (Time.now - start).should be_close(0.2, 0.1)
      end
    end

<<<<<<< HEAD
    it "should default to Capybara.default_wait_time before timeout" do
      @session.driver # init the driver to exclude init timing from test
      start = Time.now
      Capybara.default_wait_time = 0.2
      begin
        @session.wait_until { false }
      rescue Capybara::TimeoutError; end
      if @session.driver.has_shortcircuit_timeout
        (Time.now - start).should be_close(0, 0.1)
      else
        (Time.now - start).should be_close(0.2, 0.1)
=======
    describe '#click' do
      it "should wait for asynchronous load" do
        @session.visit('/with_js')
        @session.click_link('Click me')
        @session.click('Has been clicked')
>>>>>>> d298f4dc
      end
    end

    describe '#click_link' do
      it "should wait for asynchronous load" do
        @session.visit('/with_js')
        @session.click_link('Click me')
        @session.click_link('Has been clicked')
      end
    end

    describe '#click_button' do
      it "should wait for asynchronous load" do
        @session.visit('/with_js')
        @session.click_link('Click me')
        @session.click_button('New Here')
      end
    end

    describe '#fill_in' do
      it "should wait for asynchronous load" do
        @session.visit('/with_js')
        @session.click_link('Click me')
        @session.fill_in('new_field', :with => 'Testing...')
      end
    end

    describe '#check' do
      it "should trigger associated events" do
        @session.visit('/with_js')
        @session.check('checkbox_with_event')
        @session.should have_css('#checkbox_event_triggered');
      end
    end

    describe '#has_xpath?' do
      it "should wait for content to appear" do
        @session.visit('/with_js')
        @session.click_link('Click me')
        @session.should have_xpath("//input[@type='submit' and @value='New Here']")
      end
    end

    describe '#has_no_xpath?' do
      it "should wait for content to disappear" do
        @session.visit('/with_js')
        @session.click_link('Click me')
        @session.should have_no_xpath("//p[@id='change']")
      end
    end

    describe '#has_css?' do
      it "should wait for content to appear" do
        @session.visit('/with_js')
        @session.click_link('Click me')
        @session.should have_css("input[type='submit'][value='New Here']")
      end
    end

    describe '#has_no_xpath?' do
      it "should wait for content to disappear" do
        @session.visit('/with_js')
        @session.click_link('Click me')
        @session.should have_no_css("p#change")
      end
    end

    describe '#has_content?' do
      it "should wait for content to appear" do
        @session.visit('/with_js')
        @session.click_link('Click me')
        @session.should have_content("Has been clicked")
      end
    end

    describe '#has_no_content?' do
      it "should wait for content to disappear" do
        @session.visit('/with_js')
        @session.click_link('Click me')
        @session.should have_no_content("I changed it")
      end
    end

  end
end<|MERGE_RESOLUTION|>--- conflicted
+++ resolved
@@ -91,34 +91,25 @@
       end
 
       it "should default to Capybara.default_wait_time before timeout" do
+        @session.driver # init the driver to exclude init timing from test
         start = Time.now
         Capybara.default_wait_time = 0.2
         begin
           @session.wait_until { false }
         rescue Capybara::TimeoutError; end
-        (Time.now - start).should be_close(0.2, 0.1)
+        if @session.driver.has_shortcircuit_timeout
+          (Time.now - start).should be_close(0, 0.1)
+        else
+          (Time.now - start).should be_close(0.2, 0.1)
+        end
       end
     end
 
-<<<<<<< HEAD
-    it "should default to Capybara.default_wait_time before timeout" do
-      @session.driver # init the driver to exclude init timing from test
-      start = Time.now
-      Capybara.default_wait_time = 0.2
-      begin
-        @session.wait_until { false }
-      rescue Capybara::TimeoutError; end
-      if @session.driver.has_shortcircuit_timeout
-        (Time.now - start).should be_close(0, 0.1)
-      else
-        (Time.now - start).should be_close(0.2, 0.1)
-=======
     describe '#click' do
       it "should wait for asynchronous load" do
         @session.visit('/with_js')
         @session.click_link('Click me')
         @session.click('Has been clicked')
->>>>>>> d298f4dc
       end
     end
 
