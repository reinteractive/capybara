--- conflicted
+++ resolved
@@ -16,23 +16,19 @@
       @server = Capybara::Server.new(nil).boot
     end.should_not raise_error
   end
-<<<<<<< HEAD
 
-=======
-  
   it "should use specified port" do
     Capybara.server_port = 22789
 
     @app = proc { |env| [200, {}, "Hello Server!"]}
     @server = Capybara::Server.new(@app).boot
-    
+
     @res = Net::HTTP.start(@server.host, 22789) { |http| http.get('/') }
     @res.body.should include('Hello Server')
 
     Capybara.server_port = nil
   end
-  
->>>>>>> 5784f03d
+
   it "should find an available port" do
     @app1 = proc { |env| [200, {}, "Hello Server!"]}
     @app2 = proc { |env| [200, {}, "Hello Second Server!"]}
